#
# HarmonicULLT.jl
#
# Copyright HJA Bird 2019
#
#==============================================================================#

mutable struct HarmonicULLT
    angular_fq :: Real              # in rad / s
    free_stream_vel :: Real

    wing :: StraightAnalyticWing
    amplitude_fn :: Function        # Amplitude of oscillation wrt/ span pos.
    pitch_plunge :: Int64           # Plunge = 3, Pitch = 5. Otherwise invalid.

    downwash_model :: DownwashModel # See DownwashModel defintion
    num_terms :: Int64              # Number of terms in fourier expansion
    fourier_terms :: Vector{Complex{Real}}
    collocation_points :: Vector{Real}  # In terms of theta in [0, pi]

    function HarmonicULLT(
        angular_fq :: Real,
        wing :: StraightAnalyticWing;
        free_stream_vel = 1,
        amplitude_fn = y -> 1,
        pitch_plunge = 3,
        downwash_model = unsteady,
        num_terms = 8,
        fourier_terms = Vector{Float64}(undef, 1),
        collocation_points = Vector{Float64}(undef, 1)
    )
       @assert(angular_fq >= 0, "Positive frequencies only please") 
       @assert(isfinite(angular_fq), "Non-finite frequencies cannot be used")
       @assert(wing.semispan > 0, "Wing must have a positive span")
       @assert(wing.chord_fn(0) >= 0, "Wing must have positive chord")

       new(angular_fq, free_stream_vel, wing, amplitude_fn, pitch_plunge,
        downwash_model, num_terms, fourier_terms, collocation_points)
    end
end

function d_heave(
    a :: HarmonicULLT,
    y :: Real)

    @assert(abs(y) <= a.wing.semispan)
    norm_fq = a.angular_fq / a.free_stream_vel
    semichord = a.wing.chord_fn(y) / 2
    num = 4 * a.free_stream_vel * exp(-im * semichord * norm_fq) * 
        a.amplitude_fn(y)
    den = im * SpecialFunctions.hankelh2(0, norm_fq * semichord) +
        SpecialFunctions.hankelh2(1, norm_fq * semichord)
    return num / den
end

function d_heave_normalised(
    a :: HarmonicULLT,
    y :: Real)
    # Amplitude fn = 1
    @assert(abs(y) <= a.wing.semispan)
    norm_fq = a.angular_fq / a.free_stream_vel
    semichord = a.wing.chord_fn(y) / 2
    num = 4 * a.free_stream_vel * exp(-im * semichord * norm_fq)
    den = im * SpecialFunctions.hankelh2(0, norm_fq * semichord) +
        SpecialFunctions.hankelh2(1, norm_fq * semichord)
    return num / den
end

function d_pitch(
    a :: HarmonicULLT,
    y :: Real)

    @assert(abs(y) <= a.wing.semispan)
    U = a.free_stream_vel
    om = a.angular_fq
    nu = om / U
    semichord = a.wing.chord_fn(y) / 2
    num = -4 * U * exp(-im * semichord * nu) * 
        a.amplitude_fn(y) * (U/(im * om) + semichord / 2)
    den = im * SpecialFunctions.hankelh2(0, nu * semichord) +
        SpecialFunctions.hankelh2(1, nu * semichord)
    return num / den
end

function compute_collocation_points!(
    a :: HarmonicULLT)

    nt = a.num_terms
    @assert(nt > 0, "Number of terms in HarmonicULLT must be more than 0")
    pos = Vector{Float64}(undef, a.num_terms)
    hpi = pi / 2
    for i = 1 : nt
        pos[i] = (pi * i - hpi) / (2 * nt)
    end
    a.collocation_points = pos
    return
end

function theta_to_y(
    a :: HarmonicULLT,
    theta :: Real)
    # Yes
    @assert(0 <= theta <= pi)
    return a.wing.semispan * cos(theta)
end

function dtheta_dy(
    a :: HarmonicULLT,
    y :: Real)
    # Yes
    @assert(abs(y) <= a.wing.semispan)
    result = -1 / sqrt(a.wing.semispan^2 - y^2)
    return result
end

function dsintheta_dy(
    a :: HarmonicULLT,
    y :: Real,
    k :: Integer)
    # Yes
    @assert(k >= 0, "Positive wavenumbers only please!")
    theta = y_to_theta(a, y)
    dtdy = dtheta_dy(y)
    dGammadt = dsintheta_dtheta(a, theta, k)
    return dGammadt * dtdy
end

function dsintheta_dtheta(
    a :: HarmonicULLT,
    theta :: Real,
    k :: Integer)
    # Yes
    @assert(k >= 0, "Positive wavenumbers only please!")
    @assert(0 <= theta <= pi)
    dGamma_dt = (2 * k + 1) * cos((2 * k + 1) * theta)
    return dGamma_dt
end

function y_to_theta(
    a :: HarmonicULLT,
    y :: Real)
    # Yes
    @assert(abs(y) <= a.wing.semispan)
    return acos(y / a.wing.semispan)
end

function k_term1_singularity(
    a :: HarmonicULLT,
    delta_y :: Real) 
    # Yes
    @assert(delta_y != 0, "delta_y == 0 leads to NaN (inf) answer")
    return 1 / delta_y
end

function k_term1_numerator(
    a :: HarmonicULLT,
    delta_y :: Real)
    # Yes
    return exp(- (a.angular_fq / a.free_stream_vel) * abs(delta_y)) / 2
end

function k_term2(
    a :: HarmonicULLT,
    delta_y :: Real)
    # Yes
    coeff = sign(delta_y) / 2
    nu = a.angular_fq / a.free_stream_vel
    e1_term = - im * nu * expint(nu * abs(delta_y))
    return coeff * e1_term
end

function k_term3(
    a :: HarmonicULLT,
    delta_y :: Real)
<<<<<<< HEAD
    # Yes
    coeff = sign(delta_y) / 2
=======

    coeff = - sign(delta_y) / 2         # IS THIS - sign correct?? Why did I put it here originally?
    #coeff = sign(delta_y) / 2
>>>>>>> a3dacbe6
    nu = a.angular_fq / a.free_stream_vel
    p = nu * p_eq(a, nu * abs(delta_y))

    return coeff * p
end

function p_eq(
    a :: HarmonicULLT,
    delta_y :: Real)
    # Is correct. See notes #7 pg.6 or #1 pg.63 or #1 pg. 76.
    # Eq. 3.21 in Sclavounos1987.
    function integrand1(t :: T) where T <: Real
        val = - delta_y * exp(-delta_y * t) * (asin(1 / t) + sqrt(t^2 - 1) - t)
        return val / exp(-(t-1))    # Because of the quadrature
    end
    function integrand2(t :: T) where T <: Real
        return exp(-delta_y * t) * (sqrt(1 - t^2) - 1) / t
    end

    points1, weights1 = FastGaussQuadrature.gausslaguerre(30) # laGUERRE
    points2, weights2 = FastGaussQuadrature.gausslegendre(20) # leGENDRE
    pts2 = map(
        x->linear_remap(x[1], x[2], -1, 1, 0, 1),
        zip(points2, weights2))
    points1 .+= 1
    term1 = -exp(-delta_y) * (pi/2 - 1) - sum(weights1 .* map(integrand1, points1))
    term2 = sum(last.(pts2) .* map(integrand2, first.(pts2)))
    return term1 + im * term2
end

function integrate_gammaprime_k(
    a :: HarmonicULLT,
    y :: Real,
    k :: Integer)

    @assert(k >= 0)
    @assert( abs(y) <= a.wing.semispan )
    
    if( a.downwash_model == unsteady )
        i1 = integrate_gammaprime_k_term1(a, y, k)
        i2 = -integrate_gammaprime_k_term2(a, y, k)
        i3 = -integrate_gammaprime_k_term3(a, y, k)
        integral = i1 + i2 + i3
    elseif( a.downwash_model == psuedosteady )
        integral = integrate_gammaprime_k_psuedosteady(a, y, k)
    elseif( a.downwash_model == streamwise_filaments )
        integral = integrate_gammaprime_k_streamwise_fil(a, y, k)
    elseif( a.downwash_model == strip_theory )
        integral = 0
    end
    return integral
end

function integrate_gammaprime_k_term1(
    a :: HarmonicULLT,
    y :: Real,
    k :: Integer)
    # Yes
    theta_singular = y_to_theta(a, y)
    
    # We're using the singularity subtraction method to deal with a CPV problem.
    singularity_coefficient = 
        dsintheta_dtheta(a, theta_singular, k) * k_term1_numerator(a, 0)
    
    function integrand(theta_0 :: Real)
        eta = theta_to_y(a, theta_0)
        singular_part = k_term1_singularity(a, y - eta)
        nonsingular_K = k_term1_numerator(a, y - eta)
        gamma_dtheta = dsintheta_dtheta(a, theta_0, k)
        
        singular_subtraction = nonsingular_K  * gamma_dtheta - 
                                                    singularity_coefficient
        return singular_part * singular_subtraction
    end
    
    nodes1, weights1 = FastGaussQuadrature.gausslegendre(70)
    pts2 = map(
        x->linear_remap(x[1], x[2], -1, 1, theta_singular, pi),
        zip(nodes1, weights1))
    pts1 = map(
        x->linear_remap(x[1], x[2], -1, 1, 0, theta_singular),
        zip(nodes1, weights1))
    integral =
        sum(last.(pts1) .* map(integrand, first.(pts1))) +
        sum(last.(pts2) .* map(integrand, first.(pts2))) +
        singularity_coefficient * 0. # Glauert integral
    return -integral
end

function integrate_gammaprime_k_term2(
    a :: HarmonicULLT,
    y :: Real,
    k :: Integer)
    
    @assert(abs(y) < a.wing.semispan)
    @assert(k >= 0)
    theta_singular = y_to_theta(a, y)
    v = a.angular_fq / a.free_stream_vel
    s = a.wing.semispan
    
    integral_coefficient = im * v / 2
    function nonsingular_integrand(theta_0)
        return (2*k+1) * cos((2*k+1)*theta_0) / (v * s * sin(theta_0))
    end
    function singular_integrand(theta_0)
        return v * s * sin(theta_0) * #sign(theta_0 - theta_singular) * 
            expint(v * s * abs(cos(theta_singular) - cos(theta_0)))
    end
    
    # The singular part (in terms of the singularity subtraction method) of the integral
    singular_integral = v * (y + s) * expint(v * (y + s)) -
                        v * (y - s) * expint(v * (s - y)) +
                        exp(-v * (y + s)) -
                        exp(-v * (s - y))
        
    ssm_variable = nonsingular_integrand(theta_singular)
    function numerical_integrand(theta_0)
        singular_var = singular_integrand(theta_0)
        non_singular_var = nonsingular_integrand(theta_0)
        singularity_subtraction = non_singular_var - ssm_variable
        integrand = singular_var * singularity_subtraction
        return integrand
    end
    
    nodes1, weights1 = FastGaussQuadrature.gausslegendre(70)
    pts2 = map(
        x->linear_remap(x[1], x[2], -1, 1, theta_singular, pi),
        zip(nodes1, weights1))
    pts1 = map(
        x->linear_remap(x[1], x[2], -1, 1, 0, theta_singular),
        zip(nodes1, weights1))
    
    int_lower = sum(last.(pts1) .* map(numerical_integrand, first.(pts1)))
    int_upper = sum(last.(pts2) .* map(numerical_integrand, first.(pts2)))
    complete_integral = integral_coefficient * (int_lower + int_upper + ssm_variable * singular_integral)
    return complete_integral
end

function integrate_gammaprime_k_term3(
    a :: HarmonicULLT,
    y :: Real,
    k :: Integer)
        
    theta_singular = y_to_theta(a, y)
    function integrand(theta_0)
        eta = theta_to_y(a, theta_0)
        return dsintheta_dtheta(a, theta_0, k) * k_term3(a, y - eta)
    end

    nodes1, weights1 = FastGaussQuadrature.gausslegendre(70)   
    pts2 = map(
        x->linear_remap(x[1], x[2], -1, 1, theta_singular, pi),
        zip(nodes1, weights1))
    pts1 = map(
        x->linear_remap(x[1], x[2], -1, 1, 0, theta_singular),
        zip(nodes1, weights1))
    integral =
        sum(last.(pts1) .* map(integrand, first.(pts1))) +
        sum(last.(pts2) .* map(integrand, first.(pts2))) 
    return -integral
end

function integrate_gammaprime_k_psuedosteady(
    a :: HarmonicULLT, 
    y :: Real, 
    k :: Integer)

    theta = y_to_theta(a, y)
    integral = (2*k + 1) * pi * sin((2*k + 1) * theta) / 
        (2 * a.wing.semispan * sin(theta))
    return integral
end

function integrate_gammaprime_k_streamwise_fil(
    a :: HarmonicULLT,
    y :: Real,
    k :: Integer)

    theta_singular = y_to_theta(a, y)
    ssm_var = 1 # save evaluating 
        # integrate_gammaprime_k_streamwise_fil_subint(a, 0, k)
    function integrand(theta_0)
        eta = theta_to_y(a, theta_0)
        singular = a.wing.semispan * cos((2*k +1)*theta_0) / (y - eta)
        non_singular = 
            integrate_gammaprime_k_streamwise_fil_subint(a, y - eta, k)
        return singular * (non_singular - ssm_var)
    end

    nodes1, weights1 = FastGaussQuadrature.gausslegendre(70)   
    pts2 = map(
        x->linear_remap(x[1], x[2], -1, 1, theta_singular, pi),
        zip(nodes1, weights1))
    pts1 = map(
        x->linear_remap(x[1], x[2], -1, 1, 0, theta_singular),
        zip(nodes1, weights1))
    integral =
        sum(last.(pts1) .* map(integrand, first.(pts1))) +
        sum(last.(pts2) .* map(integrand, first.(pts2))) 
    coeff = - (2*k + 1) / (2 * a.wing.semispan)
    return coeff * (integral -
        ssm_var * pi * sin((2* k + 1) * theta_singular) / sin(theta_singular))
end

function integrate_gammaprime_k_streamwise_fil_subint(
    a :: HarmonicULLT,
    y :: Real,
    k :: Integer)

    om = a.angular_fq
    function integrand(t :: Real)
        num = exp(im * om * y * t / a.free_stream_vel)
        den = (t^2 + 1)^(3/2)
        return num / den * exp(t)    # Because of the quadrature
    end
    # Can fiddle with the Laguerre quadrature so that the numerator here fits
    # better?
    points, weights = FastGaussQuadrature.gausslaguerre(50)
    integral = sum(weights .* integrand.(points))
    return integral
end

function gamma_terms_matrix(
    a :: HarmonicULLT )
    idxs = collect(1:a.num_terms)
    mtrx = map(
        i->sin((2 * i[2] - 1) * a.collocation_points[i[1]]),
        collect((i,j) for i in idxs, j in idxs)
    )
    return mtrx
end

function rhs_vector(
    a :: HarmonicULLT )

    @assert((a.pitch_plunge == 3) || (a.pitch_plunge == 5),
        "Sclavounos.jl: HarmonicULLT.pitch_plunge must be 3" *
        " (plunge) or 5 (pitch). Value was ", a.pitch_plunge, "." )
    if(a.pitch_plunge == 3) # Plunge
        d_fn = d_heave
    elseif(a.pitch_plunge == 5)   # Pitch
        d_fn = d_pitch
    end
    circ_vect = map(
        theta->d_fn(a, theta_to_y(a, theta)),
        a.collocation_points
    )
    return circ_vect
end

function integro_diff_mtrx_coeff(
    a :: HarmonicULLT,
    y_pos :: Real)

    coeff = d_heave_normalised(a, y_pos) / (2 * pi * a.angular_fq * im)
    return coeff
end

function compute_fourier_terms!(
    a :: HarmonicULLT )

    gamma_mtrx = gamma_terms_matrix(a)
    integro_diff_mtrx = 
        map(
            in->
                integro_diff_mtrx_coeff(a, theta_to_y(a, a.collocation_points[in[1]+1])) * 
                integrate_gammaprime_k(a,  theta_to_y(a, a.collocation_points[in[1]+1]), in[2]),
            collect((i, j) for i in 0:a.num_terms-1, j in 0:a.num_terms-1)
        )
    rhs_vec = rhs_vector(a)
    solution = (gamma_mtrx - integro_diff_mtrx) \ rhs_vec
    a.fourier_terms = solution
    return
end    

function lift_coefficient(
    a :: HarmonicULLT )

    @assert((a.pitch_plunge == 3) || (a.pitch_plunge == 5),
        "HarmonicULLT.pitch_plunge must equal 3 (plunge) or 5 (pitch).")

    w_area = area(a.wing)
    integrand = y->lift_coefficient(a, y) * 
        a.amplitude_fn(y) * a.wing.chord_fn(y)
    nodes, weights = FastGaussQuadrature.gausslegendre(70)
    pts = map(
        x->linear_remap(x[1], x[2], -1, 1, -a.wing.semispan, a.wing.semispan),
        zip(nodes, weights))
    integral = sum(last.(pts) .* map(integrand, first.(pts)))/ w_area
    CL = integral
    return CL
end

function lift_coefficient(
    a :: HarmonicULLT,
    y :: Real)

    # Notes 5 pg 57
    if(a.pitch_plunge == 3)
        associated_cl_fn = associated_chord_cl_heave
    elseif(a.pitch_plunge == 5)
        associated_cl_fn = associated_chord_cl_pitch
    end
    clA = a.amplitude_fn(y) * associated_cl_fn(a, y) - f_eq(a, y) *
        associated_chord_cl_heave(a, y)
    return clA / a.amplitude_fn(y)
end

function associated_chord_cl_heave(
    a :: HarmonicULLT,
    y :: Real)

    # Notes 5 pg 53
    @assert(abs(y) <= a.wing.semispan)
    k = a.angular_fq * a.wing.chord_fn(y) / (2 * a.free_stream_vel)
    t1 = -2 * pi * theodorsen_fn(k) 
    t2 = -im * pi * k 
    return t1 + t2
end

function associated_chord_cl_pitch(
    a :: HarmonicULLT,
    y :: Real)

    # Notes #7 pg 4
    @assert(abs(y) <= a.wing.semispan)
    semichord = a.wing.chord_fn(y) / 2 
    U = a.free_stream_vel
    omega = a.angular_fq
    k = omega * a.wing.chord_fn(y) / (2 * U)
    t1 = pi * semichord
    t21 = theodorsen_fn(k) * pi
    t22 = semichord - 2 * U * im  / omega
    t2 = t21 * t22
    return t1 + t2
end

function moment_coefficient(
    a :: HarmonicULLT )

    @assert((a.pitch_plunge == 3) || (a.pitch_plunge == 5),
        "HarmonicULLT.pitch_plunge must equal 3 (plunge) or 5 (pitch).")

    w_area = area(a.wing)
    semispan = a.wing.semispan
    integrand = y->moment_coefficient(a, y) * 
        a.amplitude_fn(y) * a.wing.chord_fn(y)^2
    nodes, weights = FastGaussQuadrature.gausslegendre(70)
    pts = map(
        x->linear_remap(x[1], x[2], -1, 1, -semispan, semispan),
        zip(nodes, weights))
    integral = sum(last.(pts) .* map(integrand, first.(pts))) / 
        (w_area^2 / (2*semispan))
    CM = integral
    return CM
end

function moment_coefficient(
    a :: HarmonicULLT,
    y :: Real)

    # Notes 6 pg 55
    if(a.pitch_plunge == 3)
        associated_cm_fn = associated_chord_cm_heave
    elseif(a.pitch_plunge == 5)
        associated_cm_fn = associated_chord_cm_pitch
    end
    cmA = a.amplitude_fn(y) * associated_cm_fn(a, y) - f_eq(a, y) *
        associated_chord_cm_heave(a, y)
    return cmA / a.amplitude_fn(y)
end

function associated_chord_cm_heave(
    a :: HarmonicULLT,
    y :: Real)

    # Notes #7 pg 4
    @assert(abs(y) <= a.wing.semispan)
    @assert(a.angular_fq > 0)
    k = a.angular_fq * a.wing.chord_fn(y) / (2 * a.free_stream_vel)
    num = - pi * theodorsen_fn(k)
    den = 2
    return num / den
end

function associated_chord_cm_pitch(
    a :: HarmonicULLT,
    y :: Real)
    #Notes #7 pg. 4
    @assert(abs(y) <= a.wing.semispan)
    @assert(a.angular_fq > 0)
    chord = a.wing.chord_fn(y)
    semichord = chord/2
    omega = a.angular_fq
    U = a.free_stream_vel
    k = omega * a.wing.chord_fn(y) / (2 * U)
    Ck = theodorsen_fn(k)
    t1 = -pi / 4
    t21 = im * k * semichord/ 4
    t22 = Ck * (2 * im * U / omega - semichord)
    t23 = semichord
    t2 = t21 + t22 + t23
    t = t1 * t2
    return t
end

function f_eq(
    a :: HarmonicULLT,
    y :: Real)
    # Notes 5 pg 57
    @assert(abs(y) <= a.wing.semispan)
    if(a.downwash_model == strip_theory)
        f = 0
    else
        if(a.pitch_plunge == 3)
            d_fn = d_heave
        elseif(a.pitch_plunge == 5)
            d_fn = d_pitch
        end
        f = (d_fn(a, y) - bound_vorticity(a, y)) / d_heave_normalised(a, y)
    end
    return f
end

function bound_vorticity(
    a :: HarmonicULLT,
    y :: Real)

    @assert(abs(y) <= a.wing.semispan)
    @assert(a.num_terms >= 1)

    theta = y_to_theta(a, y)
    sum = sin(theta) * a.fourier_terms[1]
    for i = 2:a.num_terms
        @assert(isfinite(sum))
        sum += sin((2 * i - 1) * theta) * a.fourier_terms[i]
    end
    @assert(isfinite(sum))
    return sum
end

# END HarmonicULLT.jl
#============================================================================#<|MERGE_RESOLUTION|>--- conflicted
+++ resolved
@@ -172,14 +172,8 @@
 function k_term3(
     a :: HarmonicULLT,
     delta_y :: Real)
-<<<<<<< HEAD
     # Yes
     coeff = sign(delta_y) / 2
-=======
-
-    coeff = - sign(delta_y) / 2         # IS THIS - sign correct?? Why did I put it here originally?
-    #coeff = sign(delta_y) / 2
->>>>>>> a3dacbe6
     nu = a.angular_fq / a.free_stream_vel
     p = nu * p_eq(a, nu * abs(delta_y))
 
