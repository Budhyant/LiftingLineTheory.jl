
"""
A vortex lattice with a "missing" edge when it is evaluated on i = 0.
Vorts are strengths[i, j]
Vertices are vertices[i, j, :] = [x_ij, y_ij, z_ij]
"""
mutable struct IncompleteVortexLattice
    vertices :: Array{Float64, 3}
    strengths :: Matrix{Float64}
    function IncompleteVortexLattice()
        return new(zeros(0,0,3),zeros(0,0))
    end
    function IncompleteVortexLattice(
        vertices::Array{<:Real, 3},
        ring_strengths::Matrix{<:Real})
        verticies_size = size(vertices)
        strength_size = size(ring_strengths)
        @assert((verticies_size[1]-1 == strength_size[1]) || 
            ((strength_size[1]==0) && (verticies_size[1]==0)),"Dimension 1 of "*
            "vertices array must be 1 larger than dimension 1 of strength "*
            "matrix or both 0. Dimensions are of size "
            *string(verticies_size[1])*" and "*string(strength_size[1])*".")
        @assert(verticies_size[2]-1 == strength_size[2] ||
            ((strength_size[2]==0) && (verticies_size[2]==0)),"Dimension 2 of "*
            "vertices array must be 1 larger than dimension 2 of strength "*
            "matrix or both 0. Dimensions are of size "
            *string(verticies_size[2])*" and "*string(verticies_size[2])*
            " and "*string(strength_size[2])*".")
        @assert(verticies_size[3]==3, "size(vertices_array)[3] must == 3. Is "*
            string(verticies_size[3])*".")
        return new(vertices, ring_strengths)
    end
end

mutable struct LAULLT
    inner_sols :: Vector{LAUTAT}
    inner_sol_positions :: Vector{Float64} # In (-1, 1)

    wing_planform :: StraightAnalyticWing
    wake_discretisation :: Union{Nothing, IncompleteVortexLattice}

    function LAULLT(;U=[1.,0]::Vector{<:Real}, 
        wing_planform=make_rectangular(StraightAnalyticWing, 4, 4),
<<<<<<< HEAD
        inner_solution_positions::Vector{<:Real}=collect(-1:2/12:1)[2:end-1],
=======
        inner_solution_positions::Vector{<:Real}=
            (collect(-1:2/16:1)[1:end-1] + collect(-1:2/16:1)[2:end]) ./ 2,
>>>>>>> a5c953cc
        foil::ThinFoilGeometry=ThinFoilGeometry(0.5,x->0),
        kinematics=RigidKinematics2D(x->x, x->0, 0.0),
        regularisation=winckelmans_regularisation(), reg_dist_factor=1.5,
        num_inner_fourier_terms=8,
        current_time=0.0, dt=0.025)

        @assert(all(-1 .< inner_solution_positions .< 1), "Inner solution span"*
            " positions must be in (-1, 1). Given "*
            string(inner_solution_positions))
        @assert(kinematics.pivot_position==0, "Kinematics pivot position "*
            "must be the midchord (0.0).")

        semispan = wing_planform.semispan
        semichord = map(wing_planform.chord_fn, semispan .* 
            inner_solution_positions)
        foils = map(
            sc->ThinFoilGeometry(sc, foil.camber_line, foil.camber_slope),
            semichord)
        inner_probs = map(
            i->LAUTAT(;U=U, foil=foils[i], kinematics=kinematics,
                regularisation=regularisation, reg_dist_factor=reg_dist_factor,
                num_fourier_terms = num_inner_fourier_terms, 
                current_time=current_time, dt=dt),
            1:length(semichord))
        for i = 1 : length(inner_probs)
            initialise(inner_probs[i])
        end
        return new(inner_probs, inner_solution_positions, wing_planform, nothing)
    end
end

#=
The velocity induced by an incomplete vortex lattice.
For the first i row (i=1) the filaments are ignored.
=#
function induced_velocity(a::IncompleteVortexLattice, mes_pnts::Matrix{<:Real})
    @assert(size(mes_pnts)[2] == 3)
    if all(size(a.vertices)[1:2] .>= 2)
        fstarts, fends, fstrs = to_filaments(a)
        vels = filament_induced_velocity(fstarts, fends, fstrs, mes_pnts)
    else
        # The Lattice conatains no rings.
        @assert(prod(size(a.strengths)) == 0)
        vels = zeros(Float32, size(mes_pnts)[1], 3)
    end
    return vels
end

function to_filaments(a::IncompleteVortexLattice)
    nif = (size(a.vertices)[1]-1) * (size(a.vertices)[2])   # i-dir (streamwise)
    njf = (size(a.vertices)[1]-1) * (size(a.vertices)[2]-1) # j-dir (spanwise)
    nf = nif + njf
    fstarts = zeros(nf, 3)
    fends = zeros(nf, 3)
    fstrs = zeros(nf)
    acc = 1
    function rstr(i, j)
        @assert(i > 0, "You're not including i=1!")
        if (i > 0) && (j > 0) && (i <= size(a.strengths)[1]) && (j <= size(a.strengths)[2])
            ret = a.strengths[i, j]
        else
            ret = 0
        end
        return ret
    end
    # Streamwise filaments. (i --- i+1)
    for i = 1 : size(a.vertices)[1]-1
        for j = 1 : size(a.vertices)[2]
            fstarts[acc, :] = a.vertices[i, j, :]
            fends[acc, :] = a.vertices[i+1, j, :]
            fstrs[acc] = rstr(i, j) - rstr(i, j-1)
            acc += 1
        end
    end
    @assert(acc - 1 == nif)
    # Spanwise filaments. (j --- j+1)
    for i = 2 : size(a.vertices)[1]
        for j = 1 : size(a.vertices)[2]-1
            fstarts[acc, :] = a.vertices[i, j, :]
            fends[acc, :] = a.vertices[i, j+1, :]
            fstrs[acc] = rstr(i, j) - rstr(i+1, j)
            acc += 1
        end
    end
    @assert(acc - 1 == nif + njf)
    return fstarts, fends, fstrs
end

"""The 3D downwash on the lifting line collocation points."""
function outer_induced_downwash(a::LAULLT)
    span_positions = a.wing_planform.semispan * a.inner_sol_positions
    ni = length(span_positions)
    mes_pts = hcat(zeros(ni), span_positions, zeros(ni))
    outer_v = induced_velocity(a.wake_discretisation, mes_pts)
    common_v = outer_2D_induced_downwash(a)
    @assert(size(outer_v)[1] == size(common_v)[1])
    for i = 1 : size(outer_v)[1]
        outer_v[i, :] -= [common_v[i,1], 0, common_v[i, 2]]
    end
    return outer_v
end

"""The translation that moves an inner 2D solution to the outer domain"""
function inner_to_outer_translation(a::LAULLT)
    ni = length(a.inner_sol_positions)
    trans = zeros(ni, 2)
    for i = 1:ni
        p = foil_points(a.inner_sols[i], [1])
        trans[i, :] = -1 .* p
    end
    return trans
end

"""The 2D wake in the outer domain"""
function outer_2D_induced_downwash(a::LAULLT)
    kernel = singular_regularisation()
    ni = length(a.inner_sol_positions) #Numbef of Inner solutions
    dw = zeros(ni, 2) #DownWash
    translations = inner_to_outer_translation(a)
    for i = 1:ni
        opos = deepcopy(a.inner_sols[i].te_particles.positions) #Outer POSitions
        for j = 1:size(opos)[1]
            opos[j, :] += translations[i, :]
        end
        dw[i, :] = particle_induced_velocity(opos, 
            a.inner_sols[i].te_particles.vorts, [0., 0.], kernel, 0.0)
    end
    return dw
end

"""Interpolate 2D wakes to create ring lattice in 3D & 2D points in outer 
domain"""
function construct_wake_lattice(a::LAULLT)
    np = length(a.inner_sols[1].te_particles.vorts) # Number of Particles
    ni = length(a.inner_sols) # Number of Inner solutoins
    semispan = a.wing_planform.semispan
    iypts = semispan * a.inner_sol_positions # inner y solution posn.
    #ypts = vcat([-semispan], (iypts[1:end-1] + iypts[2:end])/2, [semispan])
    ypts = collect(-semispan: semispan/20 : semispan)
    cypts = (ypts[1:end-1] + ypts[2:end]) ./ 2
    #@assert(length(ypts) == ni+1)
    vertices = zeros(np+1, length(ypts), 3)   # To make the mesh in the wake.
    vorticities = zeros(np, length(ypts)-1)
    vorticity_acc = map(i->-bound_vorticity(a.inner_sols[i]), 1:ni)
    # One edge of the vortex lattice is the lifting line on x=0,z=0
    for iy = 1 : length(ypts)
        vertices[1, iy, :] = [0, ypts[iy], 0]
    end
    tmpvertex = zeros(ni, 2)
    # inner to outer translations
    translations = inner_to_outer_translation(a)
    for ix = 1:np
        for iy = 1:ni
            tmpvertex[iy, :] = a.inner_sols[iy].te_particles.positions[np-ix+1, :] + 
                translations[iy, :]
        end
        spl_x = CubicSpline{Float64}(iypts, tmpvertex[:, 1])
        spl_z = CubicSpline{Float64}(iypts, tmpvertex[:, 2])
        for iy = 1:length(ypts)
            vertices[ix + 1, iy, 1] = spl_x(ypts[iy])
            vertices[ix + 1, iy, 2] = ypts[iy]
            vertices[ix + 1, iy, 3] = spl_z(ypts[iy])
        end
        if ix < np
            vorticity_acc -= map(i->a.inner_sols[i].te_particles.vorts[ix], 1:ni)
            spl_v = CubicSpline{Float64}(iypts, vorticity_acc)
            for iy = 1 : length(cypts)
                vorticities[ix+1, iy] = spl_v(cypts[iy])
            end
        end
    end
    mesh = IncompleteVortexLattice(vertices, vorticities)
    return mesh
end

function apply_downwash_to_inner_solution!(a::LAULLT, downwashes::Matrix{<:Real})
    @assert(size(downwashes)[1] == length(a.inner_sols),
        "There should be 1 downwash per inner solution, but instead there are"*
        string(size(downwashes)[1])*" downwashes and "*
        string(length(a.inner_sols))*" inner solutions.")
    @assert(size(downwashes)[2]==3, "Expected downwashes to have size (N, 3).")
    ni = length(a.inner_sols)
    dw2d = hcat(downwashes[:, 1], downwashes[:, 2])

    function mk_uniform_field(x, dwuinform)
        vels = zeros(size(x)[1], 2)
        for i = 1 : size(x)[1]
            vels[i, :] += dwuinform
        end
        return vels
    end

    for i = 1:ni
        a.inner_sols[i].external_perturbation = 
            (x,t)->mk_uniform_field(x, dw2d[i, :])
    end
    return
end

function advance_one_step(a::LAULLT)
    if typeof(a.wake_discretisation) == Nothing
        a.wake_discretisation = construct_wake_lattice(a)
    end
    outer_downwashes = outer_induced_downwash(a)
    apply_downwash_to_inner_solution!(a, outer_downwashes)
    for i = 1 : length(a.inner_sols)
        advance_one_step(a.inner_sols[i])
    end
    a.wake_discretisation = construct_wake_lattice(a)
    return
end

function to_vtk(a::LAULLT, filename::String)
    wake = a.wake_discretisation
    if prod(size(wake.vertices))!= 0
        fstarts, fends, fstrs = to_filaments(wake)
        nfils = size(fstarts)[1]
        points = vcat(fstarts, fends)
        cells = Vector{WriteVTK.MeshCell}(undef, nfils)        
        celldata = fstrs
        for i = 1 : nfils
            cells[i] = WriteVTK.MeshCell(WriteVTK.VTKCellTypes.VTK_LINE, 
                [i, i+nfils])
        end
    else
        points = zeros(0, 3)
        cells = Vector{WriteVTK.MeshCell}(undef, 0)
        cell_str = zeros(0)
    end
    vtkfile = WriteVTK.vtk_grid(filename, points', cells)
    WriteVTK.vtk_cell_data(vtkfile, celldata, "Vorticity")
    WriteVTK.vtk_save(vtkfile)
    return
end

# Returns local C_l * chord and C_d * chord as spline.
function lift_and_drag_coefficient_splines(a::LAULLT)
    semispan = a.wing_planform.semispan
    ypts = semispan * a.inner_sol_positions
    eypts = vcat([-semispan], ypts, [semispan])
    lifts = zeros(length(eypts))
    drags = zeros(length(eypts))
    lifts[1] = 0
    drags[1] = 0
    for i = 1 : length(eypts)-2
        lifts[i+1], drags[i+1] = lift_and_drag_coefficients(a.inner_sols[i])
        lifts[i+1] *= chord(a.wing_planform, a.inner_sol_positions[i])
        drags[i+1] *= chord(a.wing_planform, a.inner_sol_positions[i])
    end
    lifts[end] = 0
    drags[end] = 0
    ls = CubicSpline{Float64}(eypts, lifts)
    ds = CubicSpline{Float64}(eypts, drags)
    return ls, ds
end

function lift_and_drag_coefficients(a::LAULLT, y::Real)
    semispan = a.wing.semispan
    @assert(-semispan <= y <= semispan)
    ls, ds =  lift_and_drag_coefficient_splines(a)
    c = chord(a.wing_planform, y)
    return ls(y) * c, ds(y) * c
end

function lift_and_drag_coefficients(a::LAULLT)
    semispan = a.wing_planform.semispan
    warea = area(a.wing_planform)
    ls, ds = lift_and_drag_coefficient_splines(a)
    points, weights = FastGaussQuadrature.gausslegendre(50)
    points, weights = linear_remap(points, weights, -1, 1, -semispan, semispan)
    chords = map(x->chord(a.wing_planform, x), points)
    liftc = sum(weights .* ls.(points) .* chords) / warea
    dragc = sum(weights .* ds.(points) .* chords) / warea
    return liftc, dragc
end

function csv_titles(a::LAULLT)
    start = ["Time" "dt" "N" "N_Inner" "CL" "CD"]
    for i = 1 : length(a.inner_sols)
        str = "I"*string(i)*"_"
        tmp = [str*"A0" str*"A1" str*"U3Dx" str*"U3Dz"]
        start = hcat(start, tmp)
    end
    return start
end

function csv_row(a::LAULLT)
    inner1 = a.inner_sols[1]
    ctime = inner1.current_time
    lift, drag = lift_and_drag_coefficients(a)
    start = [ctime inner1.dt length(inner1.te_particles.vorts) length(a.inner_sols) lift drag]
    for i = 1 : length(a.inner_sols)
        inner = a.inner_sols[i]
        tmp = [inner.current_fourier_terms[1] inner.current_fourier_terms[2] inner.external_perturbation([0 0], ctime)[1,1] inner.external_perturbation([0 0], ctime)[1,2]]
        start = hcat(start, tmp)
    end
    return start
end<|MERGE_RESOLUTION|>--- conflicted
+++ resolved
@@ -38,20 +38,17 @@
 
     wing_planform :: StraightAnalyticWing
     wake_discretisation :: Union{Nothing, IncompleteVortexLattice}
+    segmentation :: Vector{Float64}
 
     function LAULLT(;U=[1.,0]::Vector{<:Real}, 
         wing_planform=make_rectangular(StraightAnalyticWing, 4, 4),
-<<<<<<< HEAD
-        inner_solution_positions::Vector{<:Real}=collect(-1:2/12:1)[2:end-1],
-=======
         inner_solution_positions::Vector{<:Real}=
             (collect(-1:2/16:1)[1:end-1] + collect(-1:2/16:1)[2:end]) ./ 2,
->>>>>>> a5c953cc
         foil::ThinFoilGeometry=ThinFoilGeometry(0.5,x->0),
         kinematics=RigidKinematics2D(x->x, x->0, 0.0),
         regularisation=winckelmans_regularisation(), reg_dist_factor=1.5,
         num_inner_fourier_terms=8,
-        current_time=0.0, dt=0.025)
+        current_time=0.0, dt=0.025, segmentation=[])
 
         @assert(all(-1 .< inner_solution_positions .< 1), "Inner solution span"*
             " positions must be in (-1, 1). Given "*
@@ -62,6 +59,17 @@
         semispan = wing_planform.semispan
         semichord = map(wing_planform.chord_fn, semispan .* 
             inner_solution_positions)
+        if length(segmentation) == 0
+            segmentation = vcat(-1: 2 / (length(inner_sol_positions)*4 + 1): 1)
+        else
+            @assert(segmentation[end] == 1)
+            @assert(segmentation[1] == -1)
+            if length(segmentation)-2 < length(inner_sol_positions)
+                @warn("Segmentation for outer solution is less refined than"*
+                    " inner solution. IE length(segmenation)-1 < "*
+                    "length(inner_solution_positions")
+            end
+        end
         foils = map(
             sc->ThinFoilGeometry(sc, foil.camber_line, foil.camber_slope),
             semichord)
@@ -74,7 +82,8 @@
         for i = 1 : length(inner_probs)
             initialise(inner_probs[i])
         end
-        return new(inner_probs, inner_solution_positions, wing_planform, nothing)
+        return new(inner_probs, inner_solution_positions, wing_planform, nothing,
+            segmentation)
     end
 end
 
@@ -185,7 +194,7 @@
     semispan = a.wing_planform.semispan
     iypts = semispan * a.inner_sol_positions # inner y solution posn.
     #ypts = vcat([-semispan], (iypts[1:end-1] + iypts[2:end])/2, [semispan])
-    ypts = collect(-semispan: semispan/20 : semispan)
+    ypts = semispan .* a.segmentation
     cypts = (ypts[1:end-1] + ypts[2:end]) ./ 2
     #@assert(length(ypts) == ni+1)
     vertices = zeros(np+1, length(ypts), 3)   # To make the mesh in the wake.
